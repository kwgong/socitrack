#include "contiki.h"
#include "sys/rtimer.h"
#include "dev/leds.h"
#include "deca_device_api.h"
#include "deca_regs.h"
#include "dw1000.h"
#include "dev/ssi.h"
#include "cpu/cc2538/lpm.h"
#include "dev/watchdog.h"

#include <stddef.h>
#include <stdint.h>
#include <string.h>
#include <stdio.h>
#include <math.h>

#include "pp_oneway_common.h"

/*---------------------------------------------------------------------------*/
PROCESS(polypoint_anchor, "Polypoint-anchor");
AUTOSTART_PROCESSES(&polypoint_anchor);
static char subsequence_task(struct rtimer *rt, void* ptr);
static struct rtimer subsequence_timer;
static bool subsequence_timer_fired = false;
/* virtualized in app timer instead
static char substate_task(struct rtimer *rt, void* ptr);
static struct rtimer substate_timer;
*/
static bool substate_timer_fired = false;
/*---------------------------------------------------------------------------*/
// (fwd decl)
static rtimer_clock_t subseq_start_time;
static bool start_of_new_subseq;

static int8_t antenna_statistics[NUM_ANTENNAS];

// temp
#define TAG_EUI 0

#ifndef ANCHOR_EUI
#define ANCHOR_EUI 1
#endif

_Static_assert(ANCHOR_EUI <= NUM_ANCHORS, "Invalid ANCHOR_EUI");

/**************
 * GLOBAL STATE
 */

static bool global_round_active = false;
static uint8_t global_round_num = 0xAA;
static uint8_t global_subseq_num = 0xAA;

static struct pp_anc_final pp_anc_final_pkt;

// Triggered after a TX
void app_dw1000_txcallback (const dwt_callback_data_t *txd) {
	//NOTE: No need for tx timestamping after-the-fact (everything's done beforehand)
}


#define RX_PKT_BUF_LEN	64
_Static_assert(RX_PKT_BUF_LEN >= sizeof(struct pp_tag_poll), "RX_PKT_BUF_LEN too small");

// Triggered when we receive a packet
void app_dw1000_rxcallback (const dwt_callback_data_t *rxd) {
	// First grab a copy of local time when this arrived
	rtimer_clock_t rt_timestamp = RTIMER_NOW();
	DEBUG_B6_HIGH;

	if (rxd->event == DWT_SIG_RX_OKAY) {
		leds_toggle(LEDS_BLUE);

		uint8_t packet_type;
		uint64_t dw_timestamp;
		uint8_t recv_pkt_buf[RX_PKT_BUF_LEN];

		// Get the dw_timestamp first
		uint8_t txTimeStamp[5] = {0, 0, 0, 0, 0};
		dwt_readrxtimestamp(txTimeStamp);
		dw_timestamp = ((uint64_t) (*((uint32_t*) txTimeStamp))) | (((uint64_t) txTimeStamp[4]) << 32);

		// Get the packet
		dwt_readrxdata(recv_pkt_buf, MIN(RX_PKT_BUF_LEN, rxd->datalength), 0);
		packet_type = recv_pkt_buf[offsetof(struct pp_tag_poll, message_type)];
		global_round_num = recv_pkt_buf[offsetof(struct pp_tag_poll, roundNum)];

		if (packet_type == MSG_TYPE_PP_ONEWAY_TAG_POLL) {
			struct pp_tag_poll* pkt = (struct pp_tag_poll*) recv_pkt_buf;
			DEBUG_P("TAG_POLL rx: %u\r\n", pkt->subsequence);

			if (global_subseq_num == pkt->subsequence) {
				// Configurations matched, record arrival time
				pp_anc_final_pkt.TOAs[global_subseq_num] = dw_timestamp;
			} else {
				// Tag/anchor weren't on same settings, so we
				// drop this sample and catch the anchor up
				global_subseq_num = pkt->subsequence;
			}

			if (!global_round_active) {
				DEBUG_B4_LOW;
				DEBUG_B5_LOW;
				memset(antenna_statistics, 0, sizeof(antenna_statistics));
				global_round_active = true;
				start_of_new_subseq = true;
				substate_timer_fired = true;
				/*
				subseq_start_time = rt_timestamp - US_TO_RT(TAG_SQ_START_TO_POLL_SFD_HIGH_US);
				rtimer_clock_t set_to = subseq_start_time + US_TO_RT(POLL_TO_SS_US+SS_TO_SQ_US);
				*/
				rtimer_clock_t set_to = rt_timestamp + US_TO_RT(
						POLL_TO_SS_US + SS_TO_SQ_US
						- TAG_SQ_START_TO_POLL_SFD_HIGH_US
						- ANC_MYSTERY_STARTUP_DELAY_US);
				rtimer_set(&subsequence_timer,
						set_to,
						1,
						(rtimer_callback_t)subsequence_task,
						NULL);
			}

			//Keep a running total of the number of packets seen from each antenna
			antenna_statistics[subseq_num_to_anchor_sel(global_subseq_num)]++;
		} else if (packet_type == MSG_TYPE_PP_ONEWAY_TAG_FINAL) {
			if (!global_round_active) {
				// The first packet we happened to receive was
				// an ANC_FINAL. We have nothing interesting to
				// reply with, so don't. But we *do* need to set
				// receive mode again so that a new poll will be
				// caught
				dwt_rxenable(0);
				return;
			}

			//We're likely in RX mode, so we need to exit before transmission
			dwt_forcetrxoff();

			pp_anc_final_pkt.TOAs[NUM_MEASUREMENTS] = dw_timestamp;

			pp_anc_final_pkt.header.seqNum++;
			const uint16 frame_len = sizeof(struct pp_anc_final);
			dwt_writetxfctrl(frame_len, 0);

			//Schedule this transmission for our scheduled time slot
			DEBUG_B6_LOW;
			uint32_t temp = dwt_readsystimestamphi32();
			uint32_t delay_time = temp +
				DW_DELAY_FROM_US(
					ANC_FINAL_INITIAL_DELAY_HACK_VALUE +
					(ANC_FINAL_RX_TIME_ON_TAG*(ANCHOR_EUI-1))
					);
				/* I don't understand what exactly is going on
				 * here. The chip seems to want way longer for
				 * this preamble than others -- maybe something
				 * to do with the large payload? From empirical
				 * measurements, the 300 base delay is about the
				 * minimum (250 next tested as not working)
				DW_DELAY_FROM_US(
					REVISED_DELAY_FROM_PKT_LEN_US(frame_len) +
					(2*ANC_FINAL_RX_TIME_ON_TAG*(ANCHOR_EUI-1))
					);
				*/
			delay_time &= 0xFFFFFFFE;
			pp_anc_final_pkt.dw_time_sent = delay_time;
			dwt_setdelayedtrxtime(delay_time);

			int err = dwt_starttx(DWT_START_TX_DELAYED);
			dwt_settxantennadelay(TX_ANTENNA_DELAY);
			dwt_writetxdata(frame_len, (uint8_t*) &pp_anc_final_pkt, 0);
			DEBUG_B6_HIGH;

#ifdef DW_DEBUG
			// No printing until after all dwt timing op's
			struct pp_tag_poll* pkt = (struct pp_tag_poll*) recv_pkt_buf;
			DEBUG_P("TAG_FINAL rx: %u\r\n", pkt->subsequence);
#endif

			if (err) {
#ifdef DW_DEBUG
				uint32_t now = dwt_readsystimestamphi32();
				DEBUG_P("Could not send anchor response\r\n");
				DEBUG_P(" -- sched time %lu, now %lu (diff %lu)\r\n", delay_time, now, now-delay_time);
				leds_on(LEDS_RED);
#endif
			} else {
				DEBUG_P("Send ANC_FINAL\r\n");
				leds_off(LEDS_RED);
			}
		} else {
			DEBUG_P("*** ERR: RX Unknown packet type: 0x%X\r\n", packet_type);
		}
	} else {
        	//If an RX error has occurred, we're gonna need to setup the receiver again 
        	//  (because dwt_rxreset within dwt_isr smashes everything without regard)
        	if (rxd->event == DWT_SIG_RX_PHR_ERROR ||
		    rxd->event == DWT_SIG_RX_ERROR || 
		    rxd->event == DWT_SIG_RX_SYNCLOSS ||
		    rxd->event == DWT_SIG_RX_SFDTIMEOUT ||
		    rxd->event == DWT_SIG_RX_PTOTIMEOUT) {
			set_subsequence_settings(global_subseq_num, ANCHOR, true);
		} else {
			DEBUG_P("*** ERR: rxd->event unknown: 0x%X\r\n", rxd->event);
		}
	}
	DEBUG_B6_LOW;
}

void app_init() {
	DEBUG_P("\r\n### APP INIT\r\n");

	int err = 0;
	do {
		if (err == -1) {
			leds_on(LEDS_RED);
			DEBUG_P("--- Err init'ing DW. Trying again\r\n");
			clock_delay_usec(1e3); // sleep for a millisecond before trying again
		}
		err = app_dw1000_init(ANCHOR, ANCHOR_EUI, app_dw1000_txcallback, app_dw1000_rxcallback);
	} while (err == -1);
	leds_off(LEDS_RED);

	// Setup the constants in the outgoing packet
	pp_anc_final_pkt.header.frameCtrl[0] = 0x41; // data frame, ack req, panid comp
	pp_anc_final_pkt.header.frameCtrl[1] = 0xCC; // ext addr
	pp_anc_final_pkt.header.seqNum = 0;
	pp_anc_final_pkt.header.panID[0] = DW1000_PANID & 0xff;
	pp_anc_final_pkt.header.panID[1] = DW1000_PANID >> 8;
	dw1000_populate_eui(pp_anc_final_pkt.header.destAddr, TAG_EUI);
	dw1000_populate_eui(pp_anc_final_pkt.header.sourceAddr, ANCHOR_EUI);

	pp_anc_final_pkt.message_type = MSG_TYPE_PP_ONEWAY_ANC_FINAL;
	pp_anc_final_pkt.anchor_id = ANCHOR_EUI;
}


static char subsequence_task(struct rtimer *rt, void* ptr){
	bool set_timer = true;
	// (fwd decl'd) static bool start_of_new_subseq;
	rtimer_clock_t now = RTIMER_NOW();
	rtimer_clock_t set_to;

	if (global_subseq_num < NUM_MEASUREMENTS) {
		set_to = now + US_TO_RT(POLL_TO_SS_US+SS_TO_SQ_US);
	} else if(global_subseq_num == NUM_MEASUREMENTS) {
		set_to = now + US_TO_RT(ALL_ANC_FINAL_US);
	} else {
		set_timer = false;
	}

	if (set_timer) {
		rtimer_set(rt, set_to, 1, (rtimer_callback_t)subsequence_task, NULL);
	}

	if(global_subseq_num < NUM_MEASUREMENTS) {
		global_subseq_num++;
		set_subsequence_settings(global_subseq_num, ANCHOR, false);

		if(global_subseq_num == NUM_MEASUREMENTS){
			//For the final round, the anchor should be listening to the antenna
			// which has heard the most overall transmissions
			int max_antenna_idx = 0;
			int8_t max_antenna_val = 0;
			int ii = 0;
			for(ii=0; ii < NUM_ANTENNAS; ii++){
				if(antenna_statistics[ii] > max_antenna_val){
					max_antenna_idx = ii;
					max_antenna_val = antenna_statistics[ii];
				}
			}
			dw1000_choose_antenna(max_antenna_idx);
		}

		// Go for receiving
		dwt_rxenable(0);
	} else if(global_subseq_num == NUM_MEASUREMENTS) {
		global_subseq_num++;

<<<<<<< HEAD
		//For the final round, the anchor should be listening to the antenna
		// which has heard the most overall transmissions
		int max_antenna_idx = 0;
		int8_t max_antenna_val = 0;
		for(int ii=0; ii < NUM_ANTENNAS; ii++){
			//TODO: This assumes that the anchor antenna increments each subsequence (which it does), but this will break if that's not the case
			if( (antenna_statistics[ii] > max_antenna_val) && (pp_anc_final_pkt.TOAs[ii] > 0) ){
				max_antenna_idx = ii;
				max_antenna_val = antenna_statistics[ii];
			}
		}

		dw1000_choose_antenna(max_antenna_idx);
		pp_anc_final_pkt.final_antenna = max_antenna_idx;
=======
		//NOOP
>>>>>>> 12c0fe70
	} else {
		DEBUG_P("reset for next round\r\n");
		leds_off(LEDS_BLUE);

		global_round_active = false;
		global_subseq_num = 0;

		//Reset measurements
		memset(pp_anc_final_pkt.TOAs, 0, sizeof(pp_anc_final_pkt.TOAs));

		// Shouldn't be needed, but doesn't hurt
		set_subsequence_settings(0, ANCHOR, true);

		// Tickle the watchdog
		watchdog_periodic();

		// Go for receiving
		dwt_rxenable(0);
	}

	return 1;
}

PROCESS_THREAD(polypoint_anchor, ev, data) {
	PROCESS_BEGIN();

	leds_on(LEDS_ALL);

	// Watchdog first thing to avoid "purple" state?
	watchdog_init();	// Contiki default sets watchdog to 1 s
	watchdog_start();

	//Keep things from going to sleep
	lpm_set_max_pm(0);


	dw1000_init();
	dwt_forcetrxoff();
	printf("Inited the DW1000 driver (setup SPI)\r\n");

	leds_off(LEDS_ALL);

	printf("Setting up DW1000 as an anchor with ID %d.\r\n", ANCHOR_EUI);

	/* PROGRAM BEHAVIOR
	 *
	 * Default state is listening for a TAG_POLL with subseq 0 parameters.
	 *
	 * When one is received, it kicks off a full sequence. While the anchor
	 * is expecting subsequent TAG_POLL messages, it advances through the
	 * subsequence using a timer instead of packets so that one dropped
	 * packet mid-sequence doesn't ruin the whole range event.
	 *
	 * After NUM_MEASUREMENTS*POLL_PERIOD since the initial TAG_POLL, each
	 * anchor sends an unsolicited ANC_FINAL message.  Each anchor is
	 * assigned a time slot relative to a TAG_POLL based on ANCHOR_EUI to
	 * send ANC_FINAL.
	 *
	 * State execution is split, partially in the timer callback (interrupt
	 * context) and mostly in the main loop context. Item's with '+' are in
	 * the interrupt handler and '-' are in the main loop.
	 *
	 * states 0 .. NUM_MEASUREMENTS-1:
	 *   + Start t0: POLL_TO_SS timer
	 *   - On TAG_POLL rx
	 *     -- Record timing information
	 *
	 *   # Sub-state triggered by t1 expiration
	 *   + Start t1: SS_TO_SQ timer
	 *   - advance radio parameter state
	 *
	 * state NUM_MEASUREMENTS:
	 *   + Start t0: ALL_ANC_FINAL timer
	 *   - On TAG_FINAL rx
	 *     -- Schedule ANC_FINAL message (uses radio delay feature for slotting)
	 *
	 *   # Sub-state triggered by t1 expiration
	 *   + No timers set, anchor is done after this
	 *   - Reset the world
	 *     -- sets radio parameters to subseq 0 values
	 *     -- sets state to 0
	 *
	 */

	app_init();
	rtimer_init();

	//Reset measurements
	memset(pp_anc_final_pkt.TOAs, 0, sizeof(pp_anc_final_pkt.TOAs));

	// Kickstart things at the beginning of the loop
	global_subseq_num = 0;
	set_subsequence_settings(0, ANCHOR, true);
		clock_delay_usec(1e3); // sleep for a millisecond before trying again
	set_subsequence_settings(0, ANCHOR, true);
	dwt_rxenable(0);

	DEBUG_B4_INIT;
	DEBUG_B5_INIT;
	DEBUG_B6_INIT;
	DEBUG_B4_LOW;
	DEBUG_B5_LOW;
	DEBUG_B6_LOW;

	while(1) {
		PROCESS_YIELD_UNTIL(ev == PROCESS_EVENT_POLL);

	}

	PROCESS_END();
}
<|MERGE_RESOLUTION|>--- conflicted
+++ resolved
@@ -276,7 +276,6 @@
 	} else if(global_subseq_num == NUM_MEASUREMENTS) {
 		global_subseq_num++;
 
-<<<<<<< HEAD
 		//For the final round, the anchor should be listening to the antenna
 		// which has heard the most overall transmissions
 		int max_antenna_idx = 0;
@@ -291,9 +290,6 @@
 
 		dw1000_choose_antenna(max_antenna_idx);
 		pp_anc_final_pkt.final_antenna = max_antenna_idx;
-=======
-		//NOOP
->>>>>>> 12c0fe70
 	} else {
 		DEBUG_P("reset for next round\r\n");
 		leds_off(LEDS_BLUE);
