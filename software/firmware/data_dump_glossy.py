--- conflicted
+++ resolved
@@ -108,8 +108,11 @@
 		loc_anchor_positions = []
 		loc_anchor_ranges = []
 		for eui,range in ranges:
-			loc_anchor_positions.append(ANCHORS[eui])
-			loc_anchor_ranges.append(range)
+			try:
+				loc_anchor_positions.append(ANCHORS[eui])
+				loc_anchor_ranges.append(range)
+			except KeyError:
+				log.warn("Skipping anchor {} with unknown location".format(eui))
 		log.debug(loc_anchor_positions)
 		log.debug("loc_anchor_ranges = {}".format(loc_anchor_ranges))
 
@@ -191,13 +194,9 @@
 
 			num_anchors, = struct.unpack("<B", useful_read(1))
 
-<<<<<<< HEAD
-			ranging_broadcast_ss_send_times = struct.unpack("<30Q", useful_read(8*NUM_RANGING_BROADCASTS))
+			ranging_broadcast_ss_send_times = np.array(struct.unpack("<30Q", useful_read(8*NUM_RANGING_BROADCASTS)))
 
 			ranges = {}
-=======
-			ranging_broadcast_ss_send_times = np.array(struct.unpack("<30Q", useful_read(8*NUM_RANGING_BROADCASTS)))
->>>>>>> 8481fb41
 			
 			for x in range(num_anchors):
 				b = useful_read(len(DATA_HEADER))
@@ -280,15 +279,10 @@
 					distance_millimeters.append(dwtime_to_millimeters(TOF))
 		
 				#anchor_eui_txt = dec2hex(anchor_eui)
-<<<<<<< HEAD
-				range = np.percentile(distance_millimeters,10)
-				log.debug('Anchor {} Range {}'.foramt(anchor_eui, range))
-
-				ranges[anchor_eui[-2:]] = range
-=======
 				range_mm = np.percentile(distance_millimeters,10)
-				print(range_mm)
->>>>>>> 8481fb41
+				log.debug('Anchor {} Range {}'.format(anchor_eui, range_mm))
+
+				ranges[anchor_eui[-2:]] = range_mm
 				
 			footer = useful_read(len(FOOTER))
 			if footer != FOOTER:
