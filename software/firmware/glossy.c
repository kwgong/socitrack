#include "dw1000.h"
#include "deca_regs.h"
#include "glossy.h"
#include "oneway_common.h"
#include "timer.h"
#include "prng.h"
#include <string.h>

void send_sync(uint32_t delay_time);

static stm_timer_t* _glossy_timer;
static struct pp_sched_flood _sync_pkt;
static struct pp_sched_req_flood _sched_req_pkt;
static glossy_role_e _role;

static uint8_t _last_sync_depth;
static uint64_t _last_sync_timestamp;
static uint64_t _last_overall_timestamp;
static uint64_t _time_overflow;
static uint64_t _last_time_sent;
static uint64_t _glossy_flood_timeslot_corrected_us;
static uint32_t _last_delay_time;
static uint8_t _currently_syncd;
static uint8_t _xtal_trim;
static uint8_t _last_xtal_trim;
static bool _sending_sync;
static uint32_t _lwb_counter;
static bool _lwb_valid;
static uint8_t _cur_glossy_depth;
static bool _glossy_currently_flooding;

static bool _lwb_sched_en;
static bool _lwb_scheduled;
static uint32_t _lwb_num_timeslots;
static uint32_t _lwb_timeslot;
static uint32_t _lwb_mod_timeslot;
static void (*_lwb_schedule_callback)(void);
static double _clock_offset;

static uint8_t _sched_euis[MAX_SCHED_TAGS][EUI_LEN];
static uint8_t _tag_timeout[MAX_SCHED_TAGS];

static ranctx _prng_state;

#ifdef GLOSSY_PER_TEST
static uint32_t _total_syncs_sent;
static uint32_t _total_syncs_received;
#endif

uint8_t uint64_count_ones(uint64_t number){
	int ii;
	uint8_t ret = 0;
	for(ii = 0; ii < 64; ii++){
		if(number & (1 << ii)) ret++;
	}
	return ret;
}

void glossy_init(glossy_role_e role){
	_sync_pkt = (struct pp_sched_flood) {
		.header = {
			.frameCtrl = {
				0x41,
				0xC8
			},
			.seqNum = 0,
			.panID = {
				POLYPOINT_PANID & 0xFF,
				POLYPOINT_PANID >> 8
			},
			.destAddr = {
				0xFF,
				0xFF
			},
			.sourceAddr = { 0 },
		},
		.message_type = MSG_TYPE_PP_GLOSSY_SYNC,
		.tag_ranging_mask = 0,
		.tag_sched_idx = 0,
		.tag_sched_eui = { 0 }
	};

	_sched_req_pkt.header = _sync_pkt.header;
	_sched_req_pkt.message_type = MSG_TYPE_PP_GLOSSY_SCHED_REQ;
	_sched_req_pkt.deschedule_flag = 0;
	dw1000_read_eui(_sched_req_pkt.tag_sched_eui);

	// TODO: We're currently using the same EUI throughout...
	// What happens to glossy when the EUIs are different??

	// Seed our random number generator with our EUI
	raninit(&_prng_state, _sched_req_pkt.tag_sched_eui[0]<<8|_sched_req_pkt.tag_sched_eui[1]);

	_currently_syncd = 0;
	_last_overall_timestamp = 0;
	_last_delay_time = 0;
	_role = role;
	_sending_sync = FALSE;
	_lwb_counter = 0;
<<<<<<< HEAD
	memset(_tag_timeout, 0, sizeof(_tag_timeout));
=======
	_cur_sched_tags = 0;
	_glossy_flood_timeslot_corrected_us = (uint64_t)(DW_DELAY_FROM_US(GLOSSY_FLOOD_TIMESLOT_US) & 0xFFFFFFFE) << 8;
>>>>>>> 70de24e3

	_lwb_valid = FALSE;
	_lwb_sched_en = FALSE;
	_lwb_scheduled = FALSE;
	_lwb_schedule_callback = NULL;
	_glossy_currently_flooding = FALSE;

#ifdef GLOSSY_PER_TEST
	_total_syncs_sent = 0;
#endif

	// Set crystal trim to mid-range
	_xtal_trim = 15;
	dwt_xtaltrim(_xtal_trim);

	// If the anchor, let's kick off a task which unconditionally kicks off sync messages with depth = 0
	if(role == GLOSSY_MASTER){
		_lwb_valid = TRUE;
		uint8 ldok = OTP_SF_OPS_KICK | OTP_SF_OPS_SEL_TIGHT;
		dwt_writetodevice(OTP_IF_ID, OTP_SF, 1, &ldok); // set load LDE kick bit
		_last_time_sent = dwt_readsystimestamphi32() & 0xFFFFFFFE;
	}

	// The glossy timer acts to synchronize everyone to a common timebase
	_glossy_timer = timer_init();
	timer_start(_glossy_timer, LWB_SLOT_US, glossy_sync_task);
}

void increment_sched_timeout(){
	for(int ii=0; ii < MAX_SCHED_TAGS; ii++){
		if(_sync_pkt.tag_ranging_mask & ((uint64_t)(1) << ii)){
			_tag_timeout[ii]++;
			if(_tag_timeout[ii] == TAG_SCHED_TIMEOUT)
				_sync_pkt.tag_ranging_mask &= ~((uint64_t)(1) << ii);
		} else {
			_tag_timeout[ii] = 0;
		}
	}
}

void glossy_deschedule(){
	_sched_req_pkt.deschedule_flag = 1;
}

void glossy_sync_task(){
	_lwb_counter++;

	if(_role == GLOSSY_MASTER){
		// During the first timeslot, put ourselves back into RX mode
		if(_lwb_counter == 1){
			dwt_rxenable(0);
#ifdef GLOSSY_ANCHOR_SYNC_TEST
			dw1000_choose_antenna(1);
#endif

		// Last timeslot is used by the master to schedule the next glossy sync packet
		} else if(_lwb_counter == (GLOSSY_UPDATE_INTERVAL_US/LWB_SLOT_US)-1){
			dwt_forcetrxoff();
		
		#ifdef GLOSSY_PER_TEST
			_total_syncs_sent++;
			if(_total_syncs_sent >= 10000){
				while(1){
					dwt_write32bitreg(3, _total_syncs_received);
				}
			}
		#endif
		
			dw1000_update_channel(1);
			dw1000_choose_antenna(0);

			increment_sched_timeout();
		
			_last_time_sent += GLOSSY_UPDATE_INTERVAL_DW;
			send_sync(_last_time_sent);
			_sending_sync = TRUE;
		}
	} else {
		// Force ourselves into RX mode if we still haven't received any sync floods...
		// TODO: This is a hack... :(
		if((!_lwb_valid || (_lwb_counter > (GLOSSY_UPDATE_INTERVAL_US/LWB_SLOT_US))) && ((_lwb_counter % 5) == 0)) {
			dwt_forcetrxoff();
			dw1000_update_channel(1);
			dw1000_choose_antenna(0);
			dwt_rxenable(0);
		}

		else {
			// Check to see if it's our turn to do a ranging event!
			// LWB Slot 1: Contention slot
			if(_lwb_counter == 1){
				dw1000_update_channel(1);
				dw1000_choose_antenna(0);
				if((!_lwb_scheduled && _lwb_sched_en) || _sched_req_pkt.deschedule_flag){
					dwt_forcetrxoff();

					uint16_t frame_len = sizeof(struct pp_sched_req_flood);
					dwt_writetxfctrl(frame_len, 0);

					// Send out a schedule request during this contention slot
					// Pick a random time offset to avoid colliding with others
#ifdef GLOSSY_ANCHOR_SYNC_TEST
					uint32_t sched_req_time = (uint32_t)(_sched_req_pkt.tag_sched_eui[0] - 0x31) * GLOSSY_FLOOD_TIMESLOT_US;
					uint32_t delay_time = (dwt_readsystimestamphi32() + DW_DELAY_FROM_PKT_LEN(sizeof(struct pp_sched_req_flood)) + DW_DELAY_FROM_US(sched_req_time)) & 0xFFFFFFFE;
					double turnaround_time = (double)((((uint64_t)(delay_time) << 8) - _last_sync_timestamp) & 0xFFFFFFFFFFUL);// + DW_DELAY_FROM_US(GLOSSY_FLOOD_TIMESLOT_US)*_last_sync_depth;
					turnaround_time /= _clock_offset;
					_sched_req_pkt.turnaround_time = (uint64_t)(turnaround_time);
					dw1000_choose_antenna(1);
#else
					uint32_t sched_req_time = (ranval(&_prng_state) % (uint32_t)(LWB_SLOT_US-2*GLOSSY_FLOOD_TIMESLOT_US)) + GLOSSY_FLOOD_TIMESLOT_US;
					uint32_t delay_time = (dwt_readsystimestamphi32() + DW_DELAY_FROM_PKT_LEN(sizeof(struct pp_sched_req_flood)) + DW_DELAY_FROM_US(sched_req_time)) & 0xFFFFFFFE;
#endif

					dwt_setdelayedtrxtime(delay_time);
					dwt_setrxaftertxdelay(LWB_SLOT_US);
					dwt_starttx(DWT_START_TX_DELAYED | DWT_RESPONSE_EXPECTED);
					dwt_settxantennadelay(DW1000_ANTENNA_DELAY_TX);
					dwt_writetxdata(sizeof(struct pp_sched_req_flood), (uint8_t*) &_sched_req_pkt, 0);

					_sched_req_pkt.deschedule_flag = 0;
				} else {
					dwt_rxenable(0);
				}

<<<<<<< HEAD
			// LWB Slots 2-N-2: Ranging slots
			} else if(_lwb_counter < (GLOSSY_UPDATE_INTERVAL_US/LWB_SLOT_US - LWB_SLOTS_PER_RANGE)) {
				if(_lwb_schedule_callback && _lwb_scheduled && 
				   (((_lwb_counter - 2)/LWB_SLOTS_PER_RANGE) % _lwb_num_timeslots == _lwb_mod_timeslot) && 
				   ((_lwb_counter - 2) % LWB_SLOTS_PER_RANGE == 0)){
					// Our scheduled timeslot!  Call the timeslot callback which will likely kick off a ranging event
					_lwb_schedule_callback();
				}

=======
>>>>>>> 70de24e3
			// LWB Slot N-1: Get ready for next glossy flood
			} else if(_lwb_counter == (GLOSSY_UPDATE_INTERVAL_US/LWB_SLOT_US)-2){
				// Make sure we're in RX mode, ready for next glossy sync flood!
				//dwt_setdblrxbuffmode(FALSE);
				dwt_forcetrxoff();
				dw1000_update_channel(1);
				dw1000_choose_antenna(0);
				dwt_rxenable(0);
			}
		}
	}
}

void lwb_set_sched_request(bool sched_en){
	_lwb_sched_en = sched_en;
}

void lwb_set_sched_callback(void (*callback)(void)){
	_lwb_schedule_callback = callback;
}

void glossy_process_txcallback(){
	if(_role == GLOSSY_MASTER && _sending_sync){
		// Sync has sent, set the timer to send the next one at a later time
		timer_reset(_glossy_timer, 0);
		_lwb_counter = 0;
		_sending_sync = FALSE;
	} else if(_role == GLOSSY_SLAVE){
		if(_glossy_currently_flooding){
			// We're flooding, keep doing it until the max depth!
			uint32_t delay_time = _last_delay_time + (DW_DELAY_FROM_US(GLOSSY_FLOOD_TIMESLOT_US) & 0xFFFFFFFE);
			delay_time &= 0xFFFFFFFE;
			_last_delay_time = delay_time;

			_cur_glossy_depth++;
			if (_cur_glossy_depth < GLOSSY_MAX_DEPTH){
				dwt_forcetrxoff();
				dwt_setrxaftertxdelay(LWB_SLOT_US);
				dwt_setdelayedtrxtime(delay_time);
				dwt_starttx(DWT_START_TX_DELAYED | DWT_RESPONSE_EXPECTED);
				dwt_settxantennadelay(DW1000_ANTENNA_DELAY_TX);
    				dwt_writetodevice( TX_BUFFER_ID, offsetof(struct ieee154_header_broadcast, seqNum), 1, &_cur_glossy_depth) ;
			} else {
				dwt_rxenable(0);
				_glossy_currently_flooding = FALSE;
			}
		}
	}
}

void send_sync(uint32_t delay_time){
	uint16_t frame_len = sizeof(struct pp_sched_flood);
	dwt_writetxfctrl(frame_len, 0);

	_last_delay_time = delay_time;

	dwt_setdelayedtrxtime(delay_time);
	dwt_setrxaftertxdelay(1);

	dwt_starttx(DWT_START_TX_DELAYED);
	dwt_settxantennadelay(DW1000_ANTENNA_DELAY_TX);
	dwt_writetxdata(sizeof(_sync_pkt), (uint8_t*) &_sync_pkt, 0);
}

#define CW_CAL_12PF ((3.494350-3.494173)/3.4944*1e6/30)
#define CW_CAL_22PF ((3.494078-3.493998)/3.4944*1e6/30)
#define CW_CAL_33PF ((3.493941-3.493891)/3.4944*1e6/30)
int8_t clock_offset_to_trim_diff(double ppm_offset){
       return (int8_t) (floor(ppm_offset/CW_CAL_22PF + 0.5));
}

void glossy_sync_process(uint64_t dw_timestamp, uint8_t *buf){
	struct pp_sched_flood *in_glossy_sync = (struct pp_sched_flood *) buf;
	struct pp_sched_req_flood *in_glossy_sched_req = (struct pp_sched_req_flood *) buf;

	// Due to frequent overflow in the decawave system time counter, we must keep a running total
	// of the number of times it's overflown
	if(dw_timestamp < _last_overall_timestamp)
		_time_overflow += 0x10000000000ULL;
	_last_overall_timestamp = dw_timestamp;
	dw_timestamp += _time_overflow;

	if(_role == GLOSSY_MASTER){
		// If this is a schedule request, try to fit the requesting tag into the schedule
		if(in_glossy_sync->message_type == MSG_TYPE_PP_GLOSSY_SCHED_REQ){
<<<<<<< HEAD
			int ii, candidate_slot;
			for(ii = 0; ii < MAX_SCHED_TAGS; ii++){
=======
#ifdef GLOSSY_ANCHOR_SYNC_TEST
			uint64_t actual_turnaround = (dw_timestamp - ((uint64_t)(_last_delay_time) << 8)) & 0xFFFFFFFFFFUL;//in_glossy_sched_req->turnaround_time;
			const uint8_t header[] = {0x80, 0x01, 0x80, 0x01};
			uart_write(4, header);
	
			actual_turnaround = in_glossy_sched_req->turnaround_time - actual_turnaround;
	
			uart_write(1, &(in_glossy_sched_req->tag_sched_eui[0]));
			uart_write(1, &(in_glossy_sched_req->sync_depth));
			//uart_write(1, &(in_glossy_sched_req->xtal_trim));
			uart_write(sizeof(uint32_t), &actual_turnaround);
			uart_write(sizeof(double), &(in_glossy_sched_req->clock_offset_ppm));

			dwt_forcetrxoff();
			dw1000_update_channel(1);
			dw1000_choose_antenna(1);
			dwt_rxenable(0);
#else
			int ii;
			for(ii = 0; ii < _cur_sched_tags; ii++){
>>>>>>> 70de24e3
				if(memcmp(_sched_euis[ii], in_glossy_sched_req->tag_sched_eui, EUI_LEN) == 0){
					_sync_pkt.tag_sched_idx = ii;
					candidate_slot = ii;
					break;
				} else if((_sync_pkt.tag_ranging_mask & ((uint64_t)(1) << ii)) == 0){
					candidate_slot = ii;
				}
			}
<<<<<<< HEAD
			//candidate_slot = 0;

			memcpy(_sched_euis[candidate_slot], in_glossy_sched_req->tag_sched_eui, EUI_LEN);
			memcpy(_sync_pkt.tag_sched_eui, _sched_euis[candidate_slot], EUI_LEN);
			if(in_glossy_sched_req->deschedule_flag)
				_sync_pkt.tag_ranging_mask &= ~((uint64_t)(1) << candidate_slot);
			else
				_sync_pkt.tag_ranging_mask |= (uint64_t)(1) << candidate_slot;
			_sync_pkt.tag_sched_idx = candidate_slot;
			_tag_timeout[candidate_slot] = 0;
=======
			// If we didn't find the EUI (not scheduled), schedule it!
			if(ii == _cur_sched_tags){
				memcpy(_sched_euis[ii], in_glossy_sched_req->tag_sched_eui, EUI_LEN);
				_cur_sched_tags++;
			}
			memcpy(_sync_pkt.tag_sched_eui, _sched_euis[ii], EUI_LEN);
			_sync_pkt.tag_ranging_mask |= (uint64_t)(1) << ii;
			_sync_pkt.tag_sched_idx = ii;
#endif
>>>>>>> 70de24e3
		}

#ifdef GLOSSY_PER_TEST
		_total_syncs_received++;
#endif
		return;
	}

	else if(_role == GLOSSY_SLAVE){
		if(in_glossy_sync->message_type == MSG_TYPE_PP_GLOSSY_SCHED_REQ){
#ifndef GLOSSY_ANCHOR_SYNC_TEST
			// Increment depth counter
			_cur_glossy_depth = ++in_glossy_sched_req->header.seqNum;
			_glossy_currently_flooding = TRUE;

			uint16_t frame_len = sizeof(struct pp_sched_req_flood);
			dwt_writetxfctrl(frame_len, 0);

			// Flood out as soon as possible
			uint32_t delay_time = (dw_timestamp >> 8) + (DW_DELAY_FROM_US(GLOSSY_FLOOD_TIMESLOT_US) & 0xFFFFFFFE);
			delay_time &= 0xFFFFFFFE;
			_last_delay_time = delay_time;
			dwt_forcetrxoff();
			dwt_setrxaftertxdelay(LWB_SLOT_US);
			dwt_setdelayedtrxtime(delay_time);
			dwt_starttx(DWT_START_TX_DELAYED | DWT_RESPONSE_EXPECTED);
			dwt_settxantennadelay(DW1000_ANTENNA_DELAY_TX);
			dwt_writetxdata(sizeof(struct pp_sched_req_flood), (uint8_t*) in_glossy_sched_req, 0);
#endif
		} else {
			// First check to see if this sync packet contains a schedule update for this node
			if(memcmp(in_glossy_sync->tag_sched_eui, _sched_req_pkt.tag_sched_eui, EUI_LEN) == 0){
				_lwb_timeslot = in_glossy_sync->tag_sched_idx;
				_lwb_scheduled = TRUE;
			}
			// Next, make sure the tag is still scheduled
			if(_lwb_scheduled && ((in_glossy_sync->tag_ranging_mask & ((uint64_t)(1) << _lwb_timeslot)) == 0))
				_lwb_scheduled = FALSE;
			_lwb_num_timeslots = uint64_count_ones(in_glossy_sync->tag_ranging_mask);
			_lwb_mod_timeslot = uint64_count_ones(in_glossy_sync->tag_ranging_mask & (((uint64_t)(1) << _lwb_timeslot) - 1));

#ifdef GLOSSY_ANCHOR_SYNC_TEST
			_sched_req_pkt.sync_depth = in_glossy_sync->header.seqNum;
#endif

			if(_last_sync_timestamp + ((uint64_t)(DW_DELAY_FROM_US(GLOSSY_UPDATE_INTERVAL_US * 0.5)) << 8) < dw_timestamp){
				if(_last_sync_timestamp + ((uint64_t)(DW_DELAY_FROM_US(GLOSSY_UPDATE_INTERVAL_US * 1.5)) << 8) > dw_timestamp){
					// If we're between 0.5 to 1.0 times the update interval, we are now able to update our clock and perpetuate the flood!
			
					// Calculate the ppm offset from the last two received sync messages
					double clock_offset_ppm = (((double)(dw_timestamp - 
					                                     ((uint64_t)(DW_DELAY_FROM_US(GLOSSY_FLOOD_TIMESLOT_US) & 0xFFFFFFFE) << 8)*(in_glossy_sync->header.seqNum) - 
					                                     _last_sync_timestamp) / ((uint64_t)(GLOSSY_UPDATE_INTERVAL_DW) << 8)) - 1.0) * 1e6;
#ifdef GLOSSY_ANCHOR_SYNC_TEST
					_sched_req_pkt.clock_offset_ppm = clock_offset_ppm;
#endif
					
					_clock_offset = (clock_offset_ppm/1e6)+1.0;
					_glossy_flood_timeslot_corrected_us = (uint64_t)((double)((uint64_t)(DW_DELAY_FROM_US(GLOSSY_FLOOD_TIMESLOT_US) & 0xFFFFFFFE) << 8)*_clock_offset);

					// Great, we're still sync'd!
					_last_sync_depth = in_glossy_sync->header.seqNum;
					_currently_syncd = 1;

					// Since we're sync'd, we should make sure to reset our LWB window timer
					_lwb_counter = 0;
					_lwb_valid = TRUE;
					timer_reset(_glossy_timer, ((uint32_t)(in_glossy_sync->header.seqNum))*GLOSSY_FLOOD_TIMESLOT_US);

					// Update DW1000's crystal trim to account for observed PPM offset
					_last_xtal_trim = _xtal_trim;
					int8_t trim_diff = clock_offset_to_trim_diff(clock_offset_ppm);
					_xtal_trim += trim_diff;
					if(_xtal_trim < 1) _xtal_trim = 1;
					else if(_xtal_trim > 31) _xtal_trim = 31;
					dwt_xtaltrim(_xtal_trim);
#ifdef GLOSSY_ANCHOR_SYNC_TEST
					_sched_req_pkt.xtal_trim = trim_diff;
					// Sync is invalidated if the xtal trim has changed (this won't happen often)
					if(_last_xtal_trim != _xtal_trim)
						_sched_req_pkt.sync_depth = 0xFF;
#endif

					// Perpetuate the flood!
					memcpy(&_sync_pkt, in_glossy_sync, sizeof(struct pp_sched_flood));
					_cur_glossy_depth = ++_sync_pkt.header.seqNum;

					uint32_t delay_time = (dw_timestamp >> 8) + (DW_DELAY_FROM_US(GLOSSY_FLOOD_TIMESLOT_US) & 0xFFFFFFFE);
					delay_time &= 0xFFFFFFFE;
					dwt_forcetrxoff();
					send_sync(delay_time);

					_glossy_currently_flooding = TRUE;
				} else {
					// We lost sync :(
					_currently_syncd = 0;
				}
			} else {
				// We've just received a following packet in the flood
				// This really shouldn't happen, but for now let's ignore it
			}
			_last_sync_timestamp = dw_timestamp - (_glossy_flood_timeslot_corrected_us * in_glossy_sync->header.seqNum);
		}
	}
}<|MERGE_RESOLUTION|>--- conflicted
+++ resolved
@@ -97,12 +97,8 @@
 	_role = role;
 	_sending_sync = FALSE;
 	_lwb_counter = 0;
-<<<<<<< HEAD
 	memset(_tag_timeout, 0, sizeof(_tag_timeout));
-=======
-	_cur_sched_tags = 0;
 	_glossy_flood_timeslot_corrected_us = (uint64_t)(DW_DELAY_FROM_US(GLOSSY_FLOOD_TIMESLOT_US) & 0xFFFFFFFE) << 8;
->>>>>>> 70de24e3
 
 	_lwb_valid = FALSE;
 	_lwb_sched_en = FALSE;
@@ -227,7 +223,6 @@
 					dwt_rxenable(0);
 				}
 
-<<<<<<< HEAD
 			// LWB Slots 2-N-2: Ranging slots
 			} else if(_lwb_counter < (GLOSSY_UPDATE_INTERVAL_US/LWB_SLOT_US - LWB_SLOTS_PER_RANGE)) {
 				if(_lwb_schedule_callback && _lwb_scheduled && 
@@ -237,8 +232,6 @@
 					_lwb_schedule_callback();
 				}
 
-=======
->>>>>>> 70de24e3
 			// LWB Slot N-1: Get ready for next glossy flood
 			} else if(_lwb_counter == (GLOSSY_UPDATE_INTERVAL_US/LWB_SLOT_US)-2){
 				// Make sure we're in RX mode, ready for next glossy sync flood!
@@ -307,7 +300,7 @@
 #define CW_CAL_22PF ((3.494078-3.493998)/3.4944*1e6/30)
 #define CW_CAL_33PF ((3.493941-3.493891)/3.4944*1e6/30)
 int8_t clock_offset_to_trim_diff(double ppm_offset){
-       return (int8_t) (floor(ppm_offset/CW_CAL_22PF + 0.5));
+       return (int8_t) (floor(ppm_offset/CW_CAL_12PF + 0.5));
 }
 
 void glossy_sync_process(uint64_t dw_timestamp, uint8_t *buf){
@@ -324,10 +317,6 @@
 	if(_role == GLOSSY_MASTER){
 		// If this is a schedule request, try to fit the requesting tag into the schedule
 		if(in_glossy_sync->message_type == MSG_TYPE_PP_GLOSSY_SCHED_REQ){
-<<<<<<< HEAD
-			int ii, candidate_slot;
-			for(ii = 0; ii < MAX_SCHED_TAGS; ii++){
-=======
 #ifdef GLOSSY_ANCHOR_SYNC_TEST
 			uint64_t actual_turnaround = (dw_timestamp - ((uint64_t)(_last_delay_time) << 8)) & 0xFFFFFFFFFFUL;//in_glossy_sched_req->turnaround_time;
 			const uint8_t header[] = {0x80, 0x01, 0x80, 0x01};
@@ -346,9 +335,8 @@
 			dw1000_choose_antenna(1);
 			dwt_rxenable(0);
 #else
-			int ii;
-			for(ii = 0; ii < _cur_sched_tags; ii++){
->>>>>>> 70de24e3
+			int ii, candidate_slot;
+			for(ii = 0; ii < MAX_SCHED_TAGS; ii++){
 				if(memcmp(_sched_euis[ii], in_glossy_sched_req->tag_sched_eui, EUI_LEN) == 0){
 					_sync_pkt.tag_sched_idx = ii;
 					candidate_slot = ii;
@@ -357,8 +345,6 @@
 					candidate_slot = ii;
 				}
 			}
-<<<<<<< HEAD
-			//candidate_slot = 0;
 
 			memcpy(_sched_euis[candidate_slot], in_glossy_sched_req->tag_sched_eui, EUI_LEN);
 			memcpy(_sync_pkt.tag_sched_eui, _sched_euis[candidate_slot], EUI_LEN);
@@ -368,17 +354,7 @@
 				_sync_pkt.tag_ranging_mask |= (uint64_t)(1) << candidate_slot;
 			_sync_pkt.tag_sched_idx = candidate_slot;
 			_tag_timeout[candidate_slot] = 0;
-=======
-			// If we didn't find the EUI (not scheduled), schedule it!
-			if(ii == _cur_sched_tags){
-				memcpy(_sched_euis[ii], in_glossy_sched_req->tag_sched_eui, EUI_LEN);
-				_cur_sched_tags++;
-			}
-			memcpy(_sync_pkt.tag_sched_eui, _sched_euis[ii], EUI_LEN);
-			_sync_pkt.tag_ranging_mask |= (uint64_t)(1) << ii;
-			_sync_pkt.tag_sched_idx = ii;
-#endif
->>>>>>> 70de24e3
+#endif
 		}
 
 #ifdef GLOSSY_PER_TEST
